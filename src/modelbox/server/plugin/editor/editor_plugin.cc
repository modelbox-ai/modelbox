--- conflicted
+++ resolved
@@ -1093,10 +1093,6 @@
 
   Defer {
     if (!rspret) {
-<<<<<<< HEAD
-=======
-      MBLOG_INFO << "defer" << rspret.Code();
->>>>>>> 6c7eb9d8
       SetUpResponse(response, rspret);
     }
   };
@@ -1113,22 +1109,16 @@
     auto body = nlohmann::json::parse(request.body);
     if (body.find("method") != body.end()) {
       method = body["method"].get<std::string>();
-<<<<<<< HEAD
     } else {
       rspret = {STATUS_FAULT, "Get body failed."};
       return;
-=======
->>>>>>> 6c7eb9d8
     }
 
     if (body.find("url") != body.end()) {
       url = body["url"].get<std::string>();
-<<<<<<< HEAD
     } else {
       rspret = {STATUS_FAULT, "Get url failed."};
       return;
-=======
->>>>>>> 6c7eb9d8
     }
 
     if (body.find("header") != body.end()) {
@@ -1161,17 +1151,11 @@
       hrequest.SetHeaders(rheader);
     }
 
-<<<<<<< HEAD
     auto ret = SendHttpRequest(hrequest);
     if (ret !=modelbox::STATUS_SUCCESS){
       SetUpResponse(response, ret);
       return;
     }
-
-=======
-    SendHttpRequest(hrequest);
-    
->>>>>>> 6c7eb9d8
     auto test_response = hrequest.GetResponse();
     AddSafeHeader(response);
     response.status = test_response.status;
