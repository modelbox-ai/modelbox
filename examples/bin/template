--- conflicted
+++ resolved
@@ -185,11 +185,7 @@
 	return $ret
 }
 
-<<<<<<< HEAD
-create_plugin_template() {
-=======
 create_service_plugin_template() {
->>>>>>> 171e6bd5
 	TEMPLATE_PATH="$MODELBOX_TEMPLATE_PATH/plugin"
 	SOURCE_DIR="${project_path}/src/service-plugin/${plugin_name}"
 	CMAKE_FILE="${SOURCE_DIR}/CMakeLists.txt"
@@ -279,11 +275,7 @@
 		return 1
 	fi
 
-<<<<<<< HEAD
-	create_plugin_template "${plugin_name}" "${project_path}"
-=======
 	create_service_plugin_template "${plugin_name}" "${project_path}"
->>>>>>> 171e6bd5
 	ret=$?
 	if [ $ret -ne 0 ] && [ $ret -ne 2 ]; then
 		echoerr "Create plugin template failed."
